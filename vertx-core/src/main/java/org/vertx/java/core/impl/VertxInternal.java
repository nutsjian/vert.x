--- conflicted
+++ resolved
@@ -16,10 +16,8 @@
 
 package org.vertx.java.core.impl;
 
-<<<<<<< HEAD
+
 import org.jboss.netty.util.HashedWheelTimer;
-=======
->>>>>>> d7dab3f4
 import org.jboss.netty.util.Timer;
 import org.vertx.java.core.Vertx;
 import org.vertx.java.core.http.impl.DefaultHttpServer;
@@ -55,10 +53,6 @@
 
   public abstract Map<ServerID, DefaultNetServer> sharedNetServers();
 
-<<<<<<< HEAD
-  public abstract HashedWheelTimer getTimer();
+  public abstract Timer getTimer();
 
-=======
-  public abstract Timer getTimer();
->>>>>>> d7dab3f4
 }