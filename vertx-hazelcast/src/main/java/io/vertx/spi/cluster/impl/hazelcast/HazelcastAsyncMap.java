--- conflicted
+++ resolved
@@ -22,18 +22,13 @@
 import com.hazelcast.nio.serialization.DataSerializable;
 import io.vertx.core.AsyncResult;
 import io.vertx.core.Handler;
-<<<<<<< HEAD
-import io.vertx.core.spi.cluster.Action;
-import io.vertx.core.spi.cluster.AsyncMap;
-import io.vertx.core.spi.cluster.VertxSPI;
-=======
+
 import io.vertx.core.buffer.Buffer;
 import io.vertx.core.shareddata.AsyncMap;
 import io.vertx.core.shareddata.impl.ClusterSerializable;
 import io.vertx.core.spi.cluster.VertxSPI;
 
 import java.io.IOException;
->>>>>>> 11d3eee0
 
 class HazelcastAsyncMap<K, V> implements AsyncMap<K, V> {
 
@@ -129,7 +124,7 @@
       try {
         Class<?> clazz = Thread.currentThread().getContextClassLoader().loadClass(className);
         clusterSerializable = (ClusterSerializable)clazz.newInstance();
-        clusterSerializable.readFromBuffer(Buffer.newBuffer(bytes));
+        clusterSerializable.readFromBuffer(Buffer.buffer(bytes));
       } catch (Exception e) {
         throw new IllegalStateException("Failed to load class " + e.getMessage(), e);
       }
